--- conflicted
+++ resolved
@@ -12,11 +12,7 @@
 current_dir = os.path.abspath(os.path.dirname(__file__))
 
 # Get the version from the version file
-<<<<<<< HEAD
-with open(os.path.join(current_dir, 'VERSION')) as version_file:
-=======
 with open(os.path.join(current_dir, 'keyoscacquire', 'VERSION')) as version_file:
->>>>>>> 98cca66c
     __version__ = version_file.read().strip()
 
 # Get the contents of readme
